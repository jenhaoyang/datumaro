<<<<<<< HEAD
# Copyright (C) 2019-2020 Intel Corporation
=======
# Copyright (C) 2019-2021 Intel Corporation
>>>>>>> c7e1fdf0
#
# SPDX-License-Identifier: MIT

# pylint: disable=redefined-builtin

from . import (
<<<<<<< HEAD
    create, add, remove,
    explain,
    export, merge, convert, apply, transform, filter, build, update,
    diff, ediff,
    commit, fetch, pull, push, track, checkout, refs, status,
=======
    create, add, remove, import_,
    explain,
    export, merge, convert, transform, filter,
    diff, ediff, stats,
    info
>>>>>>> c7e1fdf0
)<|MERGE_RESOLUTION|>--- conflicted
+++ resolved
@@ -1,25 +1,14 @@
-<<<<<<< HEAD
-# Copyright (C) 2019-2020 Intel Corporation
-=======
 # Copyright (C) 2019-2021 Intel Corporation
->>>>>>> c7e1fdf0
 #
 # SPDX-License-Identifier: MIT
 
 # pylint: disable=redefined-builtin
 
 from . import (
-<<<<<<< HEAD
     create, add, remove,
     explain,
     export, merge, convert, apply, transform, filter, build, update,
-    diff, ediff,
+    diff, ediff, stats,
     commit, fetch, pull, push, track, checkout, refs, status,
-=======
-    create, add, remove, import_,
-    explain,
-    export, merge, convert, transform, filter,
-    diff, ediff, stats,
     info
->>>>>>> c7e1fdf0
 )