# Copyright (C) 2019-2021 Intel Corporation
#
# SPDX-License-Identifier: MIT

from glob import iglob
<<<<<<< HEAD
from typing import (
    Any, Callable, Dict, Iterable, List, Optional, Type, TypeVar, Union, cast,
)
=======
from typing import Any, Callable, Dict, Iterator, List, Optional
>>>>>>> 18bb8233
import os
import os.path as osp
import warnings

from attr import attrib, attrs
import attr
import numpy as np

from datumaro.components.annotation import (
    Annotation, AnnotationType, Categories,
)
from datumaro.components.cli_plugin import CliPlugin
from datumaro.components.errors import DatasetNotFoundError
from datumaro.components.format_detection import (
    FormatDetectionConfidence, FormatDetectionContext,
)
from datumaro.components.media import Image, MediaElement, PointCloud
from datumaro.util import is_method_redefined
from datumaro.util.attrs_util import default_if_none, not_empty


def __getattr__(name: str):
    if name in {
        'Annotation', 'AnnotationType', 'Bbox', 'Caption', 'Categories',
        'CompiledMask', 'Cuboid3d', 'Label', 'LabelCategories', 'Mask',
        'MaskCategories', 'Points', 'PointsCategories', 'Polygon', 'RleMask',
    }:
        warnings.warn(f"Using {name} from {__package__} is deprecated and "
            "will be removed in future. The class is moved to "
            "'datumaro.components.annotation'",
            DeprecationWarning, stacklevel=2)

        import datumaro.components.annotation as annotation
        return getattr(annotation, name)
    raise AttributeError(f"module {__name__} has no attribute {name}")

DEFAULT_SUBSET_NAME = 'default'

T = TypeVar('T', bound=MediaElement)

@attrs(order=False, init=False)
class DatasetItem:
    id: str = attrib(converter=lambda x: str(x).replace('\\', '/'),
        validator=not_empty)

    subset: str = attrib(converter=lambda v: v or DEFAULT_SUBSET_NAME,
        default=None)

    media: Optional[MediaElement] = attrib(default=None,
        validator=attr.validators.optional(
            attr.validators.instance_of(MediaElement)))

    annotations: List[Annotation] = attrib(
        factory=list, validator=default_if_none(list))

    attributes: Dict[str, Any] = attrib(
        factory=dict, validator=default_if_none(dict))

    def wrap(item, **kwargs):
        return attr.evolve(item, **kwargs)

    def media_as(self, t: Type[T]) -> T:
        assert issubclass(t, MediaElement)
        return cast(t, self.media)

    def __init__(self, id: str, subset: Optional[str] = None,
            media: Union[str, MediaElement, None] = None,
            annotations: Optional[List[Annotation]] = None,
            attributes: Dict[str, Any] = None,
            image=None, point_cloud=None, related_images=None):
        if image is not None:
            warnings.warn("image is deprecated and will be "
                "removed in future. Use media instead.",
                DeprecationWarning, stacklevel=2)
            if isinstance(image, str):
                image = Image(path=image)
            elif isinstance(image, np.ndarray) or callable(image):
                image = Image(data=image)
            assert isinstance(image, Image)
            media = image
        elif point_cloud is not None:
            warnings.warn("point_cloud is deprecated and will be "
                "removed in future. Use media instead.",
                DeprecationWarning, stacklevel=2)
            if related_images is not None:
                warnings.warn("related_images is deprecated and will be "
                    "removed in future. Use media instead.",
                    DeprecationWarning, stacklevel=2)
            if isinstance(point_cloud, str):
                point_cloud = PointCloud(path=point_cloud,
                    extra_images=related_images)
            assert isinstance(point_cloud, PointCloud)
            media = point_cloud

        self.__attrs_init__(id=id, subset=subset, media=media,
            annotations=annotations, attributes=attributes)

    # Deprecated. Provided for backward compatibility.
    @property
    def image(self) -> Optional[Image]:
        warnings.warn("DatasetItem.image is deprecated and will be "
            "removed in future. Use .media and .media_as() instead.",
            DeprecationWarning, stacklevel=2)
        if not isinstance(self.media, Image):
            return None
        return self.media_as(Image)

    # Deprecated. Provided for backward compatibility.
    @property
    def point_cloud(self) -> Optional[str]:
        warnings.warn("DatasetItem.point_cloud is deprecated and will be "
            "removed in future. Use .media and .media_as() instead.",
            DeprecationWarning, stacklevel=2)
        if not isinstance(self.media, PointCloud):
            return None
        return self.media_as(PointCloud).path

    # Deprecated. Provided for backward compatibility.
    @property
    def related_images(self) -> List[Image]:
        warnings.warn("DatasetItem.related_images is deprecated and will be "
            "removed in future. Use .media and .media_as() instead.",
            DeprecationWarning, stacklevel=2)
        if not isinstance(self.media, PointCloud):
            return []
        return self.media_as(PointCloud).extra_images

    # Deprecated. Provided for backward compatibility.
    @property
    def has_image(self):
        warnings.warn("DatasetItem.has_image is deprecated and will be "
            "removed in future. Use .media and .media_as() instead.",
            DeprecationWarning, stacklevel=2)
        return isinstance(self.media, Image)

    # Deprecated. Provided for backward compatibility.
    @property
    def has_point_cloud(self):
        warnings.warn("DatasetItem.has_point_cloud is deprecated and will be "
            "removed in future. Use .media and .media_as() instead.",
            DeprecationWarning, stacklevel=2)
        return isinstance(self.media, PointCloud)


CategoriesInfo = Dict[AnnotationType, Categories]

class IExtractor:
    def __iter__(self) -> Iterator[DatasetItem]:
        raise NotImplementedError()

    def __len__(self) -> int:
        raise NotImplementedError()

    def __bool__(self): # avoid __len__ use for truth checking
        return True

    def subsets(self) -> Dict[str, 'IExtractor']:
        raise NotImplementedError()

    def get_subset(self, name) -> 'IExtractor':
        raise NotImplementedError()

    def categories(self) -> CategoriesInfo:
        raise NotImplementedError()

    def get(self, id, subset=None) -> Optional[DatasetItem]:
        raise NotImplementedError()

class ExtractorBase(IExtractor):
    def __init__(self, length=None, subsets=None):
        self._length = length
        self._subsets = subsets

    def _init_cache(self):
        subsets = set()
        length = -1
        for length, item in enumerate(self):
            subsets.add(item.subset)
        length += 1

        if self._length is None:
            self._length = length
        if self._subsets is None:
            self._subsets = subsets

    def __len__(self):
        if self._length is None:
            self._init_cache()
        return self._length

    def subsets(self) -> Dict[str, IExtractor]:
        if self._subsets is None:
            self._init_cache()
        return {name or DEFAULT_SUBSET_NAME: self.get_subset(name)
            for name in self._subsets}

    def get_subset(self, name):
        if self._subsets is None:
            self._init_cache()
        if name in self._subsets:
            if len(self._subsets) == 1:
                return self

            subset = self.select(lambda item: item.subset == name)
            subset._subsets = [name]
            return subset
        else:
            raise KeyError("Unknown subset '%s', available subsets: %s" % \
                (name, set(self._subsets)))

    def transform(self, method, *args, **kwargs):
        return method(self, *args, **kwargs)

    def select(self, pred):
        class _DatasetFilter(ExtractorBase):
            def __iter__(_):
                return filter(pred, iter(self))
            def categories(_):
                return self.categories()

        return _DatasetFilter()

    def categories(self):
        return {}

    def get(self, id, subset=None):
        subset = subset or DEFAULT_SUBSET_NAME
        for item in self:
            if item.id == id and item.subset == subset:
                return item
        return None

class Extractor(ExtractorBase, CliPlugin):
    """
    A base class for user-defined and built-in extractors.
    Should be used in cases, where SourceExtractor is not enough,
    or its use makes problems with performance, implementation etc.
    """

class SourceExtractor(Extractor):
    """
    A base class for simple, single-subset extractors.
    Should be used by default for user-defined extractors.
    """

    def __init__(self, length=None, subset=None):
        self._subset = subset or DEFAULT_SUBSET_NAME
        super().__init__(length=length, subsets=[self._subset])

        self._categories = {}
        self._items = []

    def categories(self):
        return self._categories

    def __iter__(self):
        yield from self._items

    def __len__(self):
        return len(self._items)

    def get(self, id, subset=None):
        assert subset == self._subset, '%s != %s' % (subset, self._subset)
        return super().get(id, subset or self._subset)

class Importer(CliPlugin):
    @classmethod
    def detect(
        cls, context: FormatDetectionContext,
    ) -> Optional[FormatDetectionConfidence]:
        if not cls.find_sources_with_params(context.root_path):
            context.fail("specific requirement information unavailable")

        return FormatDetectionConfidence.LOW

    @classmethod
    def find_sources(cls, path) -> List[Dict]:
        raise NotImplementedError()

    @classmethod
    def find_sources_with_params(cls, path, **extra_params) -> List[Dict]:
        return cls.find_sources(path)

    def __call__(self, path, **extra_params):
        if not path or not osp.exists(path):
            raise DatasetNotFoundError(path)

        found_sources = self.find_sources_with_params(
            osp.normpath(path), **extra_params)
        if not found_sources:
            raise DatasetNotFoundError(path)

        sources = []
        for desc in found_sources:
            params = dict(extra_params)
            params.update(desc.get('options', {}))
            desc['options'] = params
            sources.append(desc)

        return sources

    @classmethod
    def _find_sources_recursive(cls, path: str, ext: Optional[str],
            extractor_name: str, filename: str = '*', dirname: str = '',
            file_filter: Optional[Callable[[str], bool]] = None,
            max_depth: int = 3):
        """
        Finds sources in the specified location, using the matching pattern
        to filter file names and directories.
        Supposed to be used, and to be the only call in subclasses.

        Parameters:
            path: a directory or file path, where sources need to be found.
            ext: file extension to match. To match directories,
                set this parameter to None or ''. Comparison is case-independent,
                a starting dot is not required.
            extractor_name: the name of the associated Extractor type
            filename: a glob pattern for file names
            dirname: a glob pattern for filename prefixes
            file_filter: a callable (abspath: str) -> bool, to filter paths found
            max_depth: the maximum depth for recursive search.

        Returns: a list of source configurations
            (i.e. Extractor type names and c-tor parameters)
        """

        if ext:
            if not ext.startswith('.'):
                ext = '.' + ext
            ext = ext.lower()

        if (path.lower().endswith(ext) and osp.isfile(path)) or \
                (not ext and dirname and osp.isdir(path) and \
                os.sep + osp.normpath(dirname.lower()) + os.sep in \
                    osp.abspath(path.lower()) + os.sep):
            sources = [{'url': path, 'format': extractor_name}]
        else:
            sources = []
            for d in range(max_depth + 1):
                sources.extend({'url': p, 'format': extractor_name} for p in
                    iglob(osp.join(path, *('*' * d), dirname, filename + ext))
                    if (callable(file_filter) and file_filter(p)) \
                    or (not callable(file_filter)))
                if sources:
                    break
        return sources

class Transform(ExtractorBase, CliPlugin):
    """
    A base class for dataset transformations that change dataset items
    or their annotations.
    """

    @staticmethod
    def wrap_item(item, **kwargs):
        return item.wrap(**kwargs)

    def __init__(self, extractor: IExtractor):
        super().__init__()

        self._extractor = extractor

    def categories(self):
        return self._extractor.categories()

    def subsets(self):
        if self._subsets is None:
            self._subsets = set(self._extractor.subsets())
        return super().subsets()

    def __len__(self):
        assert self._length in {None, 'parent'} or isinstance(self._length, int)
        if self._length is None and \
                    not is_method_redefined('__iter__', Transform, self) \
                or self._length == 'parent':
            self._length = len(self._extractor)
        return super().__len__()

class ItemTransform(Transform):
    def transform_item(self, item: DatasetItem) -> Optional[DatasetItem]:
        """
        Returns a modified copy of the input item.

        Avoid changing and returning the input item, because it can lead to
        unexpected problems. Use wrap_item() or item.wrap() to simplify copying.
        """

        raise NotImplementedError()

    def __iter__(self):
        for item in self._extractor:
            item = self.transform_item(item)
            if item is not None:
                yield item<|MERGE_RESOLUTION|>--- conflicted
+++ resolved
@@ -3,16 +3,9 @@
 # SPDX-License-Identifier: MIT
 
 from glob import iglob
-<<<<<<< HEAD
-from typing import (
-    Any, Callable, Dict, Iterable, List, Optional, Type, TypeVar, Union, cast,
-)
-=======
 from typing import Any, Callable, Dict, Iterator, List, Optional
->>>>>>> 18bb8233
 import os
 import os.path as osp
-import warnings
 
 from attr import attrib, attrs
 import attr
@@ -26,132 +19,74 @@
 from datumaro.components.format_detection import (
     FormatDetectionConfidence, FormatDetectionContext,
 )
-from datumaro.components.media import Image, MediaElement, PointCloud
+from datumaro.components.media import Image
 from datumaro.util import is_method_redefined
 from datumaro.util.attrs_util import default_if_none, not_empty
 
-
-def __getattr__(name: str):
-    if name in {
-        'Annotation', 'AnnotationType', 'Bbox', 'Caption', 'Categories',
-        'CompiledMask', 'Cuboid3d', 'Label', 'LabelCategories', 'Mask',
-        'MaskCategories', 'Points', 'PointsCategories', 'Polygon', 'RleMask',
-    }:
-        warnings.warn(f"Using {name} from {__package__} is deprecated and "
-            "will be removed in future. The class is moved to "
-            "'datumaro.components.annotation'",
-            DeprecationWarning, stacklevel=2)
-
-        import datumaro.components.annotation as annotation
-        return getattr(annotation, name)
-    raise AttributeError(f"module {__name__} has no attribute {name}")
+# Re-export some names from .annotation for backwards compatibility.
+import datumaro.components.annotation # isort:skip
+for _name in [
+    'Annotation', 'AnnotationType', 'Bbox', 'Caption', 'Categories',
+    'CompiledMask', 'Cuboid3d', 'Label', 'LabelCategories', 'Mask',
+    'MaskCategories', 'Points', 'PointsCategories', 'Polygon', 'RleMask',
+]:
+    globals()[_name] = getattr(datumaro.components.annotation, _name)
 
 DEFAULT_SUBSET_NAME = 'default'
 
-T = TypeVar('T', bound=MediaElement)
-
-@attrs(order=False, init=False)
+@attrs(order=False)
 class DatasetItem:
     id: str = attrib(converter=lambda x: str(x).replace('\\', '/'),
         validator=not_empty)
-
+    annotations: List[Annotation] = attrib(
+        factory=list, validator=default_if_none(list))
     subset: str = attrib(converter=lambda v: v or DEFAULT_SUBSET_NAME,
         default=None)
 
-    media: Optional[MediaElement] = attrib(default=None,
-        validator=attr.validators.optional(
-            attr.validators.instance_of(MediaElement)))
-
-    annotations: List[Annotation] = attrib(
-        factory=list, validator=default_if_none(list))
+    # TODO: introduce "media" field with type info. Replace image and pcd.
+    image: Optional[Image] = attrib(default=None)
+    # TODO: introduce pcd type like Image
+    point_cloud: Optional[str] = attrib(
+        converter=lambda x: str(x).replace('\\', '/') if x else None,
+        default=None)
+    related_images: List[Image] = attrib(default=None)
+
+    def __attrs_post_init__(self):
+        if (self.has_image and self.has_point_cloud):
+            raise ValueError("Can't set both image and point cloud info")
+        if self.related_images and not self.has_point_cloud:
+            raise ValueError("Related images require point cloud")
+
+    def _image_converter(image):
+        if callable(image) or isinstance(image, np.ndarray):
+            image = Image(data=image)
+        elif isinstance(image, str):
+            image = Image(path=image)
+        assert image is None or isinstance(image, Image), type(image)
+        return image
+    image.converter = _image_converter
+
+    def _related_image_converter(images):
+        return list(map(__class__._image_converter, images or []))
+    related_images.converter = _related_image_converter
+
+    @point_cloud.validator
+    def _point_cloud_validator(self, attribute, pcd):
+        assert pcd is None or isinstance(pcd, str), type(pcd)
 
     attributes: Dict[str, Any] = attrib(
         factory=dict, validator=default_if_none(dict))
 
+    @property
+    def has_image(self):
+        return self.image is not None
+
+    @property
+    def has_point_cloud(self):
+        return self.point_cloud is not None
+
     def wrap(item, **kwargs):
         return attr.evolve(item, **kwargs)
-
-    def media_as(self, t: Type[T]) -> T:
-        assert issubclass(t, MediaElement)
-        return cast(t, self.media)
-
-    def __init__(self, id: str, subset: Optional[str] = None,
-            media: Union[str, MediaElement, None] = None,
-            annotations: Optional[List[Annotation]] = None,
-            attributes: Dict[str, Any] = None,
-            image=None, point_cloud=None, related_images=None):
-        if image is not None:
-            warnings.warn("image is deprecated and will be "
-                "removed in future. Use media instead.",
-                DeprecationWarning, stacklevel=2)
-            if isinstance(image, str):
-                image = Image(path=image)
-            elif isinstance(image, np.ndarray) or callable(image):
-                image = Image(data=image)
-            assert isinstance(image, Image)
-            media = image
-        elif point_cloud is not None:
-            warnings.warn("point_cloud is deprecated and will be "
-                "removed in future. Use media instead.",
-                DeprecationWarning, stacklevel=2)
-            if related_images is not None:
-                warnings.warn("related_images is deprecated and will be "
-                    "removed in future. Use media instead.",
-                    DeprecationWarning, stacklevel=2)
-            if isinstance(point_cloud, str):
-                point_cloud = PointCloud(path=point_cloud,
-                    extra_images=related_images)
-            assert isinstance(point_cloud, PointCloud)
-            media = point_cloud
-
-        self.__attrs_init__(id=id, subset=subset, media=media,
-            annotations=annotations, attributes=attributes)
-
-    # Deprecated. Provided for backward compatibility.
-    @property
-    def image(self) -> Optional[Image]:
-        warnings.warn("DatasetItem.image is deprecated and will be "
-            "removed in future. Use .media and .media_as() instead.",
-            DeprecationWarning, stacklevel=2)
-        if not isinstance(self.media, Image):
-            return None
-        return self.media_as(Image)
-
-    # Deprecated. Provided for backward compatibility.
-    @property
-    def point_cloud(self) -> Optional[str]:
-        warnings.warn("DatasetItem.point_cloud is deprecated and will be "
-            "removed in future. Use .media and .media_as() instead.",
-            DeprecationWarning, stacklevel=2)
-        if not isinstance(self.media, PointCloud):
-            return None
-        return self.media_as(PointCloud).path
-
-    # Deprecated. Provided for backward compatibility.
-    @property
-    def related_images(self) -> List[Image]:
-        warnings.warn("DatasetItem.related_images is deprecated and will be "
-            "removed in future. Use .media and .media_as() instead.",
-            DeprecationWarning, stacklevel=2)
-        if not isinstance(self.media, PointCloud):
-            return []
-        return self.media_as(PointCloud).extra_images
-
-    # Deprecated. Provided for backward compatibility.
-    @property
-    def has_image(self):
-        warnings.warn("DatasetItem.has_image is deprecated and will be "
-            "removed in future. Use .media and .media_as() instead.",
-            DeprecationWarning, stacklevel=2)
-        return isinstance(self.media, Image)
-
-    # Deprecated. Provided for backward compatibility.
-    @property
-    def has_point_cloud(self):
-        warnings.warn("DatasetItem.has_point_cloud is deprecated and will be "
-            "removed in future. Use .media and .media_as() instead.",
-            DeprecationWarning, stacklevel=2)
-        return isinstance(self.media, PointCloud)
 
 
 CategoriesInfo = Dict[AnnotationType, Categories]
